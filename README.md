# Overview
This package provides an interface to use DSS remotely and to create recipes/notebooks in [Dataiku DSS](https://www.dataiku.com/dss/)

Note: This documentation is only for remote use. If you want to use the Julia language from within DSS, install the plugin from DSS UI or ask your administrator. More info on the plugin integration here: https://www.dataiku.com/dss/plugins/info/julia.html

# Usage
## Reading Data
### Load a full Dataset
To read a dataset into a `DataFrame` :
```julia
using Dataiku, DataFrames
import Dataiku: get_dataframe

df = get_dataframe(dataset"PROJECTKEY.myDataset")
```
#### Keywords parameters
- `partitions::AbstractArray` : specify the partitions wanted
- `infer_types::Bool=true` : uses the types detected by TextParse.jl rather than the DSS schema
- `limit::Integer` : Limits the number of rows returned
- `ratio::AbstractFloat` : Limits the ratio to at n% of the dataset
- `sampling::AbstractString="head"` : Sampling method, if
    * `head` returns the first rows of the dataset. Incompatible with ratio parameter.
    * `random` returns a random sample of the dataset
    * `random-column` returns a random sample of the dataset. Incompatible with limit parameter.
- `sampling_column::AbstractString` : Select the column used for "columnwise-random" sampling

Examples :
```julia
get_dataframe(dataset"myDataset")
get_dataframe(dataset"myDataset", [:col1, :col2, :col5]; partitions=["2019-02", "2019-03"])
get_dataframe(dataset"PROJECTKEY.myDataset"; infer_types=false, limit=200, sampling="random")
```

### Load a Dataset as a Channel
To be able to read data by chunk, without loading all the data. The same keyword parameters can be given.
```julia
chnl = Dataiku.iter_dataframes(dataset"myDataset", 1000)
first_thousand_row = take!(chnk)
second_thousand_row = take!(chnk)
```
It is then possible to iterate through it
```julia
for chunk in chnl
    do_stuff(chunk)
end
```
Iteration row by row with DataFrameRows or tuples is also possible
```julia
Dataiku.iter_rows(ds::DSSDataset, columns::AbstractArray=[]; kwargs...)
Dataiku.iter_tuples(ds::DSSDataset, columns::AbstractArray=[]; kwargs...)
```
## Writing Data
The output datasets must already exist in the project.

### Full dataframes
```julia
Dataiku.write_with_schema(dataset"myOutputDataset", df)
Dataiku.write_dataframe(dataset"myOutputDataset", df) # Will break if output dataset doesn't have the right schema
```
<<<<<<< HEAD

### Stream the data
It is also possible to write datasets chunk by chunk with julia [Channels](https://docs.julialang.org/en/v1/manual/parallel-computing/#Channels)
All the dataframes put into the channel will be written
```julia
Dataiku.write_with_schema(dataset"myOutputDataset") do chnl
    for chunk in data
        new_chunk = modify_chunk(chunk)
        put!(chnl, new_chunk)
    end
end
```
```julia
chnl = Dataiku.get_writing_chnl(dataset"myOutputDataset")
for chunk in data
    new_chunk = modify_chunk(chunk)
    put!(chnl, new_chunk)
end
close(chnl) # Closing this channel is required
```
It gives to possibility to modify big datasets without loading the entire dataset in memory.
```julia
input = Dataiku.iter_dataframes(dataset"input_dataset", 500)
  Dataiku.write_dataframe(dataset"output") do chnl
      for chunk in input
          put!(chnl, chunk)
      end
  end
=======
The output dataset must already exist in the project.

### Write dataset as a Channel
It is also possible to write datasets chunk by chunk. They are 2 ways to do that :

#### By providing a function
```julia
input = Dataiku.iter_dataframes(dataset"myInputDataset", 500)
Dataiku.write_dataframe(dataset"myOutputDataset") do chnl
    for chunk in input
        put!(chnl, chunk)
    end
end
```
#### By using a Channel
```julia
input = Dataiku.iter_dataframes(dataset"myInputDataset", 500)
chnl = Dataiku.get_writing_chnl(dataset"myOutputDataset")
for chunk in input
    put!(chnl, chunk)
end
close(chnl) # closing the channel is required
>>>>>>> f217bb5e
```

### Keywords parameters
- `partition::AbstractString` : specify the partition to write.
- `overwrite::Bool=true` : if `false`, appends the data to the already existing dataset.

## API functions
The package also implements an interface to most of the calls of the [DSS REST API](https://doc.dataiku.com/dss/api/5.0/rest/)

### Project initialization
When using the package inside DSS (recipe or notebook) the projectKey doesn't need to be initialized. Otherwise, you may want to use `Dataiku.set_current_project(project"MYPROJECTKEY")`.
If no project key is initialized, or to use objects for other projects, it's needed to indicate the project during the object creation :
```julia
dataset"PROJECTKEY.datasetname"
DSSDataset(project"PROJECTKEY", "datasetname") # equivalent
...
```

### Context initialization
To use the package outside DSS, a url to the instance and an API key or a DKU Ticket is needed. 
API key can be retrieved in DSS, Administration -> Security

There are 2 ways to initialize it
#### with config.json file
Create this json file in you're home path `$HOME/.dataiku/config.json`
```
{
  "dss_instances": {
    "default": {
      "url": "http://localhost:XXXX/",
      "api_key": "$(APIKEY secret)"
    }
  },
  "default_instance": "default"
}
```
#### with init_context function
```julia
Dataiku.init_context(url::AbstractString, auth::AbstractString)
```

### Types
The Package implements DSSTypes to interact with different DSS objects

`DSSAnalysis` `DSSBundle` `DSSDataset` `DSSDiscussion` `DSSManagedFolder` `DSSJob` `DSSMLTask` `DSSMacro` `DSSModelVersion` `DSSProject` `DSSRecipe` `DSSSavedModel` `DSSScenario` `DSSScenarioRun` `DSSTrainedModel` `DSSTriggerFire`

 
*These types are only indicators and don't store any data or metadata.*

You can have details about what you can do with these types in notebooks or julia REPL like this : `?DSSDataset`

For more accessibility, str_macros exist to create most of these types :
* `dataset"mydataset"` is equivalent to `DSSDataset("mydataset")`
* `dataset"PROJECTKEY.mydataset"` => `DSSDataset("mydataset", DSSProject("PROJECTKEY"))`
* `project"PROJECTKEY"` => `DSSProject("PROJECTKEY")`
* `recipes"myrecipe"` => `DSSRecipes("myrecipe")`
* `recipes"myscenario"` => `DSSScenario("myscenario")`

## Tests

A running DSS instance and a config file (`$HOME/.dataiku/config.json`) are required to run the tests.
config.json :
```json
{
  "dss_instances": {
    "default": {
      "url": INSTANCE_URL,
      "api_key": API_KEY_SECRET
    }
  },
  "default_instance": "default"
}
```<|MERGE_RESOLUTION|>--- conflicted
+++ resolved
@@ -57,36 +57,6 @@
 Dataiku.write_with_schema(dataset"myOutputDataset", df)
 Dataiku.write_dataframe(dataset"myOutputDataset", df) # Will break if output dataset doesn't have the right schema
 ```
-<<<<<<< HEAD
-
-### Stream the data
-It is also possible to write datasets chunk by chunk with julia [Channels](https://docs.julialang.org/en/v1/manual/parallel-computing/#Channels)
-All the dataframes put into the channel will be written
-```julia
-Dataiku.write_with_schema(dataset"myOutputDataset") do chnl
-    for chunk in data
-        new_chunk = modify_chunk(chunk)
-        put!(chnl, new_chunk)
-    end
-end
-```
-```julia
-chnl = Dataiku.get_writing_chnl(dataset"myOutputDataset")
-for chunk in data
-    new_chunk = modify_chunk(chunk)
-    put!(chnl, new_chunk)
-end
-close(chnl) # Closing this channel is required
-```
-It gives to possibility to modify big datasets without loading the entire dataset in memory.
-```julia
-input = Dataiku.iter_dataframes(dataset"input_dataset", 500)
-  Dataiku.write_dataframe(dataset"output") do chnl
-      for chunk in input
-          put!(chnl, chunk)
-      end
-  end
-=======
 The output dataset must already exist in the project.
 
 ### Write dataset as a Channel
@@ -101,6 +71,7 @@
     end
 end
 ```
+
 #### By using a Channel
 ```julia
 input = Dataiku.iter_dataframes(dataset"myInputDataset", 500)
@@ -109,7 +80,6 @@
     put!(chnl, chunk)
 end
 close(chnl) # closing the channel is required
->>>>>>> f217bb5e
 ```
 
 ### Keywords parameters
